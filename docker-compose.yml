<<<<<<< HEAD
services:
  app:
    build:
      context: .
      dockerfile: Dockerfile
    # --- ADD THIS SECTION FOR GPU ACCESS ---
    deploy:
      resources:
        reservations:
          devices:
            - driver: nvidia
              count: all # Use all available GPUs
              capabilities: [gpu]
    # ------------------------------------
    develop:
      watch:
        # Watch Python files for changes and sync + restart
        - path: ./src
          target: /app/src
          action: sync+restart
        # Watch requirements and rebuild container
        - path: ./requirements.txt
          action: rebuild
        # Watch configuration files
        - path: ./.env
          action: rebuild
    container_name: sales_automl_app
    ports:
      - "8501:8501" # Map Streamlit's default port to localhost
    env_file:
      - .env # Pass environment variables to the container
    environment:
      - PYTHONDONTWRITEBYTECODE=1
      - PYTHONUNBUFFERED=1
    volumes:
      - ./artifacts:/app/artifacts
      - ./autogluon_models:/app/autogluon_models
    depends_on:
      - mongodb

  mongodb:
    image: mongo:6.0
    container_name: sales_automl_mongo
    ports:
      - "27017:27017" # Expose MongoDB's default port
    environment:
      MONGO_INITDB_ROOT_USERNAME: root
      MONGO_INITDB_ROOT_PASSWORD: example
    volumes:
      - mongo_data:/data/db # Persist MongoDB data

volumes:
  mongo_data:
=======
services:
  app:
    build:
      context: .
      dockerfile: Dockerfile
    # --- ADD THIS SECTION FOR GPU ACCESS ---
    deploy:
      resources:
        reservations:
          devices:
            - driver: nvidia
              count: all # Use all available GPUs
              capabilities: [gpu]
    # ------------------------------------
    develop:
      watch:
        # Watch Python files for changes and sync + restart
        - path: ./src
          target: /app/src
          action: sync+restart
        # Watch requirements and rebuild container
        - path: ./requirements.txt
          action: rebuild
        # Watch configuration files
        - path: ./.env
          action: rebuild
    container_name: sales_automl_app
    ports:
      - "8501:8501" # Map Streamlit's default port to localhost
    env_file:
      - .env # Pass environment variables to the container
    environment:
      - PYTHONDONTWRITEBYTECODE=1
      - PYTHONUNBUFFERED=1
    volumes:
      - ./artifacts:/app/artifacts
      - ./autogluon_models:/app/autogluon_models
    depends_on:
      - mongodb

  mongodb:
    image: mongo:6.0
    container_name: sales_automl_mongo
    ports:
      - "27017:27017" # Expose MongoDB's default port
    environment:
      MONGO_INITDB_ROOT_USERNAME: root
      MONGO_INITDB_ROOT_PASSWORD: example
    volumes:
      - mongo_data:/data/db # Persist MongoDB data

volumes:
  mongo_data:
>>>>>>> 619c217a
<|MERGE_RESOLUTION|>--- conflicted
+++ resolved
@@ -1,9 +1,17 @@
-<<<<<<< HEAD
 services:
   app:
     build:
       context: .
       dockerfile: Dockerfile
+    # --- ADD THIS SECTION FOR GPU ACCESS ---
+    deploy:
+      resources:
+        reservations:
+          devices:
+            - driver: nvidia
+              count: all # Use all available GPUs
+              capabilities: [gpu]
+    # ------------------------------------
     # --- ADD THIS SECTION FOR GPU ACCESS ---
     deploy:
       resources:
@@ -51,59 +59,4 @@
       - mongo_data:/data/db # Persist MongoDB data
 
 volumes:
-  mongo_data:
-=======
-services:
-  app:
-    build:
-      context: .
-      dockerfile: Dockerfile
-    # --- ADD THIS SECTION FOR GPU ACCESS ---
-    deploy:
-      resources:
-        reservations:
-          devices:
-            - driver: nvidia
-              count: all # Use all available GPUs
-              capabilities: [gpu]
-    # ------------------------------------
-    develop:
-      watch:
-        # Watch Python files for changes and sync + restart
-        - path: ./src
-          target: /app/src
-          action: sync+restart
-        # Watch requirements and rebuild container
-        - path: ./requirements.txt
-          action: rebuild
-        # Watch configuration files
-        - path: ./.env
-          action: rebuild
-    container_name: sales_automl_app
-    ports:
-      - "8501:8501" # Map Streamlit's default port to localhost
-    env_file:
-      - .env # Pass environment variables to the container
-    environment:
-      - PYTHONDONTWRITEBYTECODE=1
-      - PYTHONUNBUFFERED=1
-    volumes:
-      - ./artifacts:/app/artifacts
-      - ./autogluon_models:/app/autogluon_models
-    depends_on:
-      - mongodb
-
-  mongodb:
-    image: mongo:6.0
-    container_name: sales_automl_mongo
-    ports:
-      - "27017:27017" # Expose MongoDB's default port
-    environment:
-      MONGO_INITDB_ROOT_USERNAME: root
-      MONGO_INITDB_ROOT_PASSWORD: example
-    volumes:
-      - mongo_data:/data/db # Persist MongoDB data
-
-volumes:
-  mongo_data:
->>>>>>> 619c217a
+  mongo_data: